--- conflicted
+++ resolved
@@ -1,9 +1,6 @@
 import datetime
-<<<<<<< HEAD
 from importlib.metadata import distribution
-=======
 import json
->>>>>>> e7603600
 import os
 import re
 import subprocess
